--- conflicted
+++ resolved
@@ -1,8 +1,5 @@
 coverage.txt
-<<<<<<< HEAD
-=======
 
->>>>>>> 91c98861
 # Binaries for programs and plugins
 bin/
 *.exe
