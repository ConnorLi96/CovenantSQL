// +build !testbinary

/*
 * Copyright 2018 The CovenantSQL Authors.
 *
 * Licensed under the Apache License, Version 2.0 (the "License");
 * you may not use this file except in compliance with the License.
 * You may obtain a copy of the License at
 *
 *     http://www.apache.org/licenses/LICENSE-2.0
 *
 * Unless required by applicable law or agreed to in writing, software
 * distributed under the License is distributed on an "AS IS" BASIS,
 * WITHOUT WARRANTIES OR CONDITIONS OF ANY KIND, either express or implied.
 * See the License for the specific language governing permissions and
 * limitations under the License.
 */

package main

import (
	"context"
	"database/sql"
	"fmt"
	"io/ioutil"
	"math/rand"
	"os"
	"os/exec"
	"path/filepath"
	"runtime"
	"sync"
	"sync/atomic"
	"syscall"
	"testing"
	"time"

	sqlite3 "github.com/CovenantSQL/go-sqlite3-encrypt"
	. "github.com/smartystreets/goconvey/convey"

	"github.com/CovenantSQL/CovenantSQL/blockproducer/interfaces"
	"github.com/CovenantSQL/CovenantSQL/client"
	"github.com/CovenantSQL/CovenantSQL/conf"
	"github.com/CovenantSQL/CovenantSQL/crypto"
	"github.com/CovenantSQL/CovenantSQL/crypto/asymmetric"
	"github.com/CovenantSQL/CovenantSQL/crypto/kms"
	"github.com/CovenantSQL/CovenantSQL/proto"
	"github.com/CovenantSQL/CovenantSQL/route"
	"github.com/CovenantSQL/CovenantSQL/rpc"
	"github.com/CovenantSQL/CovenantSQL/types"
	"github.com/CovenantSQL/CovenantSQL/utils"
	"github.com/CovenantSQL/CovenantSQL/utils/log"
<<<<<<< HEAD
=======
	"github.com/CovenantSQL/go-sqlite3-encrypt"
	. "github.com/smartystreets/goconvey/convey"
>>>>>>> 67dd8734
)

var (
	baseDir                    = utils.GetProjectSrcDir()
	testWorkingDir             = FJ(baseDir, "./test/")
	logDir                     = FJ(testWorkingDir, "./log/")
	testGasPrice        uint64 = 1
	testInitTokenAmount uint64 = 1000000000
	testAdvancePayment  uint64 = 20000000
)

var nodeCmds []*utils.CMD

var FJ = filepath.Join

func startNodes() {
	ctx := context.Background()

	// wait for ports to be available
	var err error

	err = utils.WaitForPorts(ctx, "127.0.0.1", []int{
		3122,
		3121,
		3120,
	}, time.Millisecond*200)

	if err != nil {
		log.Fatalf("wait for port ready timeout: %v", err)
	}

	// start 3bps
	var cmd *utils.CMD
	if cmd, err = utils.RunCommandNB(
		FJ(baseDir, "./bin/cqld.test"),
		[]string{"-config", FJ(testWorkingDir, "./integration/node_0/config.yaml"),
			"-test.coverprofile", FJ(baseDir, "./cmd/cql-minerd/leader.cover.out"),
		},
		"leader", testWorkingDir, logDir, true,
	); err == nil {
		nodeCmds = append(nodeCmds, cmd)
	} else {
		log.Errorf("start node failed: %v", err)
	}
	if cmd, err = utils.RunCommandNB(
		FJ(baseDir, "./bin/cqld.test"),
		[]string{"-config", FJ(testWorkingDir, "./integration/node_1/config.yaml"),
			"-test.coverprofile", FJ(baseDir, "./cmd/cql-minerd/follower1.cover.out"),
		},
		"follower1", testWorkingDir, logDir, false,
	); err == nil {
		nodeCmds = append(nodeCmds, cmd)
	} else {
		log.Errorf("start node failed: %v", err)
	}
	if cmd, err = utils.RunCommandNB(
		FJ(baseDir, "./bin/cqld.test"),
		[]string{"-config", FJ(testWorkingDir, "./integration/node_2/config.yaml"),
			"-test.coverprofile", FJ(baseDir, "./cmd/cql-minerd/follower2.cover.out"),
		},
		"follower2", testWorkingDir, logDir, false,
	); err == nil {
		nodeCmds = append(nodeCmds, cmd)
	} else {
		log.Errorf("start node failed: %v", err)
	}

	ctx, cancel := context.WithTimeout(context.Background(), time.Second*30)
	defer cancel()
	err = utils.WaitToConnect(ctx, "127.0.0.1", []int{
		3122,
		3121,
		3120,
	}, time.Second)

	if err != nil {
		log.Fatalf("wait for port ready timeout: %v", err)
	}

	ctx, cancel = context.WithTimeout(context.Background(), time.Second*30)
	defer cancel()
	err = utils.WaitForPorts(ctx, "127.0.0.1", []int{
		2144,
		2145,
		2146,
	}, time.Millisecond*200)

	if err != nil {
		log.Fatalf("wait for port ready timeout: %v", err)
	}

	time.Sleep(10 * time.Second)

	// start 3miners
	os.RemoveAll(FJ(testWorkingDir, "./integration/node_miner_0/data"))
	if cmd, err = utils.RunCommandNB(
		FJ(baseDir, "./bin/cql-minerd.test"),
		[]string{"-config", FJ(testWorkingDir, "./integration/node_miner_0/config.yaml"),
			"-test.coverprofile", FJ(baseDir, "./cmd/cql-minerd/miner0.cover.out"),
		},
		"miner0", testWorkingDir, logDir, true,
	); err == nil {
		nodeCmds = append(nodeCmds, cmd)
	} else {
		log.Errorf("start node failed: %v", err)
	}

	os.RemoveAll(FJ(testWorkingDir, "./integration/node_miner_1/data"))
	if cmd, err = utils.RunCommandNB(
		FJ(baseDir, "./bin/cql-minerd.test"),
		[]string{"-config", FJ(testWorkingDir, "./integration/node_miner_1/config.yaml"),
			"-test.coverprofile", FJ(baseDir, "./cmd/cql-minerd/miner1.cover.out"),
		},
		"miner1", testWorkingDir, logDir, false,
	); err == nil {
		nodeCmds = append(nodeCmds, cmd)
	} else {
		log.Errorf("start node failed: %v", err)
	}

	os.RemoveAll(FJ(testWorkingDir, "./integration/node_miner_2/data"))
	if cmd, err = utils.RunCommandNB(
		FJ(baseDir, "./bin/cql-minerd.test"),
		[]string{"-config", FJ(testWorkingDir, "./integration/node_miner_2/config.yaml"),
			"-test.coverprofile", FJ(baseDir, "./cmd/cql-minerd/miner2.cover.out"),
		},
		"miner2", testWorkingDir, logDir, false,
	); err == nil {
		nodeCmds = append(nodeCmds, cmd)
	} else {
		log.Errorf("start node failed: %v", err)
	}
}

func startNodesProfile(bypassSign bool) {
	ctx := context.Background()
	bypassArg := ""
	if bypassSign {
		bypassArg = "-bypassSignature"
	}

	// wait for ports to be available
	var err error
	err = utils.WaitForPorts(ctx, "127.0.0.1", []int{
		2144,
		2145,
		2146,
	}, time.Millisecond*200)

	if err != nil {
		log.Fatalf("wait for port ready timeout: %v", err)
	}

	err = utils.WaitForPorts(ctx, "127.0.0.1", []int{
		3122,
		3121,
		3120,
	}, time.Millisecond*200)

	if err != nil {
		log.Fatalf("wait for port ready timeout: %v", err)
	}

	// start 3bps
	var cmd *utils.CMD
	if cmd, err = utils.RunCommandNB(
		FJ(baseDir, "./bin/cqld"),
		[]string{"-config", FJ(testWorkingDir, "./integration/node_0/config.yaml"),
			bypassArg,
		},
		"leader", testWorkingDir, logDir, false,
	); err == nil {
		nodeCmds = append(nodeCmds, cmd)
	} else {
		log.Errorf("start node failed: %v", err)
	}
	if cmd, err = utils.RunCommandNB(
		FJ(baseDir, "./bin/cqld"),
		[]string{"-config", FJ(testWorkingDir, "./integration/node_1/config.yaml"),
			bypassArg,
		},
		"follower1", testWorkingDir, logDir, false,
	); err == nil {
		nodeCmds = append(nodeCmds, cmd)
	} else {
		log.Errorf("start node failed: %v", err)
	}
	if cmd, err = utils.RunCommandNB(
		FJ(baseDir, "./bin/cqld"),
		[]string{"-config", FJ(testWorkingDir, "./integration/node_2/config.yaml"),
			bypassArg,
		},
		"follower2", testWorkingDir, logDir, false,
	); err == nil {
		nodeCmds = append(nodeCmds, cmd)
	} else {
		log.Errorf("start node failed: %v", err)
	}

	time.Sleep(time.Second * 3)

	// start 3miners
	os.RemoveAll(FJ(testWorkingDir, "./integration/node_miner_0/data"))
	if cmd, err = utils.RunCommandNB(
		FJ(baseDir, "./bin/cql-minerd"),
		[]string{"-config", FJ(testWorkingDir, "./integration/node_miner_0/config.yaml"),
			"-cpu-profile", FJ(baseDir, "./cmd/cql-minerd/miner0.profile"),
			//"-traceFile", FJ(baseDir, "./cmd/cql-minerd/miner0.trace"),
			"-metricGraphiteServer", "192.168.2.100:2003",
			"-profileServer", "0.0.0.0:8080",
			"-metricLog",
			bypassArg,
		},
		"miner0", testWorkingDir, logDir, false,
	); err == nil {
		nodeCmds = append(nodeCmds, cmd)
	} else {
		log.Errorf("start node failed: %v", err)
	}

	os.RemoveAll(FJ(testWorkingDir, "./integration/node_miner_1/data"))
	if cmd, err = utils.RunCommandNB(
		FJ(baseDir, "./bin/cql-minerd"),
		[]string{"-config", FJ(testWorkingDir, "./integration/node_miner_1/config.yaml"),
			"-cpu-profile", FJ(baseDir, "./cmd/cql-minerd/miner1.profile"),
			//"-traceFile", FJ(baseDir, "./cmd/cql-minerd/miner1.trace"),
			"-metricGraphiteServer", "192.168.2.100:2003",
			"-profileServer", "0.0.0.0:8081",
			"-metricLog",
			bypassArg,
		},
		"miner1", testWorkingDir, logDir, false,
	); err == nil {
		nodeCmds = append(nodeCmds, cmd)
	} else {
		log.Errorf("start node failed: %v", err)
	}

	os.RemoveAll(FJ(testWorkingDir, "./integration/node_miner_2/data"))
	if cmd, err = utils.RunCommandNB(
		FJ(baseDir, "./bin/cql-minerd"),
		[]string{"-config", FJ(testWorkingDir, "./integration/node_miner_2/config.yaml"),
			"-cpu-profile", FJ(baseDir, "./cmd/cql-minerd/miner2.profile"),
			//"-traceFile", FJ(baseDir, "./cmd/cql-minerd/miner2.trace"),
			"-metricGraphiteServer", "192.168.2.100:2003",
			"-profileServer", "0.0.0.0:8082",
			"-metricLog",
			bypassArg,
		},
		"miner2", testWorkingDir, logDir, false,
	); err == nil {
		nodeCmds = append(nodeCmds, cmd)
	} else {
		log.Errorf("start node failed: %v", err)
	}
}

func stopNodes() {
	var wg sync.WaitGroup

	for _, nodeCmd := range nodeCmds {
		wg.Add(1)
		go func(thisCmd *utils.CMD) {
			defer wg.Done()
			thisCmd.Cmd.Process.Signal(syscall.SIGTERM)
			thisCmd.Cmd.Wait()
			grepRace := exec.Command("/bin/sh", "-c", "grep -a -A 50 'DATA RACE' "+thisCmd.LogPath)
			out, _ := grepRace.Output()
			if len(out) > 2 {
				log.Fatalf("DATA RACE in %s :\n%s", thisCmd.Cmd.Path, string(out))
			}
		}(nodeCmd)
	}

	wg.Wait()
}

func TestFullProcess(t *testing.T) {
	log.SetLevel(log.DebugLevel)

	Convey("test full process", t, func(c C) {
		startNodes()
		defer stopNodes()
		var err error

		time.Sleep(10 * time.Second)

		So(err, ShouldBeNil)

		err = client.Init(FJ(testWorkingDir, "./integration/node_c/config.yaml"), []byte(""))
		So(err, ShouldBeNil)

		var (
			clientPrivKey *asymmetric.PrivateKey
			clientAddr    proto.AccountAddress

			minersPrivKeys = make([]*asymmetric.PrivateKey, 3)
			minersAddrs    = make([]proto.AccountAddress, 3)
		)

		// get miners' private keys
		minersPrivKeys[0], err = kms.LoadPrivateKey(FJ(testWorkingDir, "./integration/node_miner_0/private.key"), []byte{})
		So(err, ShouldBeNil)
		minersPrivKeys[1], err = kms.LoadPrivateKey(FJ(testWorkingDir, "./integration/node_miner_1/private.key"), []byte{})
		So(err, ShouldBeNil)
		minersPrivKeys[2], err = kms.LoadPrivateKey(FJ(testWorkingDir, "./integration/node_miner_2/private.key"), []byte{})
		So(err, ShouldBeNil)
		clientPrivKey, err = kms.LoadPrivateKey(FJ(testWorkingDir, "./integration/node_c/private.key"), []byte{})
		So(err, ShouldBeNil)

		// get miners' addr
		minersAddrs[0], err = crypto.PubKeyHash(minersPrivKeys[0].PubKey())
		So(err, ShouldBeNil)
		minersAddrs[1], err = crypto.PubKeyHash(minersPrivKeys[1].PubKey())
		So(err, ShouldBeNil)
		minersAddrs[2], err = crypto.PubKeyHash(minersPrivKeys[2].PubKey())
		So(err, ShouldBeNil)
		clientAddr, err = crypto.PubKeyHash(clientPrivKey.PubKey())
		So(err, ShouldBeNil)

<<<<<<< HEAD
		// get miners' node id
		cfg, err := conf.LoadConfig(FJ(testWorkingDir, "./integration/node_miner_0/config.yaml"))
		So(err, ShouldBeNil)
		minersNodeID[0] = cfg.ThisNodeID
		cfg, err = conf.LoadConfig(FJ(testWorkingDir, "./integration/node_miner_1/config.yaml"))
		So(err, ShouldBeNil)
		minersNodeID[1] = cfg.ThisNodeID
		cfg, err = conf.LoadConfig(FJ(testWorkingDir, "./integration/node_miner_2/config.yaml"))
		So(err, ShouldBeNil)
		minersNodeID[2] = cfg.ThisNodeID

		// miners provide service
		for i := range minersAddrs {
			nonce, err := getNonce(minersAddrs[i])
			So(err, ShouldBeNil)

			req := &types.AddTxReq{}
			resp := &types.AddTxResp{}

			req.Tx = types.NewProvideService(
				&types.ProvideServiceHeader{
					GasPrice:   testGasPrice,
					TokenType:  types.Particle,
					TargetUser: []proto.AccountAddress{clientAddr},
					NodeID:     minersNodeID[i],
					Nonce:      nonce,
				},
			)
			err = req.Tx.Sign(minersPrivKeys[i])
			So(err, ShouldBeNil)
			err = rpc.RequestBP(route.MCCAddTx.String(), req, resp)
			So(err, ShouldBeNil)
		}

=======
>>>>>>> 67dd8734
		time.Sleep(20 * time.Second)
		time.Sleep(time.Hour)

		// client send create database transaction
		meta := client.ResourceMeta{
			ResourceMeta: types.ResourceMeta{
				TargetMiners: minersAddrs,
			},
			GasPrice:       testGasPrice,
			AdvancePayment: testAdvancePayment,
		}

		dsn, err := client.Create(meta)
		dsnCfg, err := client.ParseDSN(dsn)

		time.Sleep(20 * time.Second)

		// check sqlchain profile exist
		dbID := proto.DatabaseID(dsnCfg.DatabaseID)
		profileReq := &types.QuerySQLChainProfileReq{}
		profileResp := &types.QuerySQLChainProfileResp{}
<<<<<<< HEAD
		profileReq.DBID = *dbID

		//b, _ := json.Marshal(profileReq)
		//log.Fatalf("MCCQuerySQLChainProfile %s", string(b))

=======
		profileReq.DBID = dbID
>>>>>>> 67dd8734
		err = rpc.RequestBP(route.MCCQuerySQLChainProfile.String(), profileReq, profileResp)
		So(err, ShouldBeNil)
		profile := profileResp.Profile
		So(profile.Address.DatabaseID(), ShouldEqual, dbID)
		So(profile.Owner.String(), ShouldEqual, clientAddr.String())
		So(profile.TokenType, ShouldEqual, types.Particle)
		minersMap := make(map[proto.AccountAddress]bool)
		for _, miner := range profile.Miners {
			minersMap[miner.Address] = true
		}
		for _, miner := range minersAddrs {
			So(minersMap[miner], ShouldBeTrue)
		}
		usersMap := make(map[proto.AccountAddress]types.PermStat)
		for _, user := range profile.Users {
			usersMap[user.Address] = types.PermStat{
				Permission: user.Permission,
				Status:     user.Status,
			}
		}
		permStat, ok := usersMap[clientAddr]
		So(ok, ShouldBeTrue)
		So(permStat.Permission, ShouldEqual, types.Admin)
		So(permStat.Status, ShouldEqual, types.Normal)

		// create dsn
		log.Infof("the created database dsn is %v", dsn)

		db, err := sql.Open("covenantsql", dsn)
		So(err, ShouldBeNil)

		_, err = db.Exec("CREATE TABLE test (test int)")
		So(err, ShouldBeNil)

		_, err = db.Exec("INSERT INTO test VALUES(?)", 4)
		So(err, ShouldBeNil)

		row := db.QueryRow("SELECT * FROM test LIMIT 1")

		var result int
		err = row.Scan(&result)
		So(err, ShouldBeNil)
		So(result, ShouldEqual, 4)

		// test timestamp fields
		_, err = db.Exec("CREATE TABLE test_time (test timestamp)")
		So(err, ShouldBeNil)

		_, err = db.Exec("INSERT INTO test_time VALUES(DATE('NOW'))")
		So(err, ShouldBeNil)

		row = db.QueryRow("SELECT * FROM test_time LIMIT 1")

		var tmResult time.Time
		err = row.Scan(&tmResult)
		So(err, ShouldBeNil)
		So(tmResult, ShouldHappenBefore, time.Now())

		// test string fields
		row = db.QueryRow("SELECT name FROM sqlite_master WHERE type = ? LIMIT 1", "table")
		var resultString string
		err = row.Scan(&resultString)
		So(err, ShouldBeNil)
		So(resultString, ShouldBeIn, []string{"test", "test_time"})

		// try raw bytes
		_, err = db.Exec("CREATE TABLE test_raw (test blob)")
		So(err, ShouldBeNil)

		_, err = db.Exec("INSERT INTO test_raw VALUES(?)", []byte("ha\001ppy"))
		So(err, ShouldBeNil)

		row = db.QueryRow("SELECT * FROM test_raw LIMIT 1")
		var resultBytes []byte
		err = row.Scan(&resultBytes)
		So(err, ShouldBeNil)
		So(resultBytes, ShouldResemble, []byte("ha\001ppy"))

		Convey("test query cancel", FailureContinues, func(c C) {
			/* test cancel write query */
			wg := sync.WaitGroup{}
			wg.Add(1)
			go func() {
				defer wg.Done()
				db.Exec("INSERT INTO test VALUES(sleep(10000000000))")
			}()
			time.Sleep(time.Second)
			wg.Add(1)
			go func() {
				defer wg.Done()
				var err error
				_, err = db.Exec("UPDATE test SET test = 100;")
				// should be canceled
				c.So(err, ShouldNotBeNil)
			}()
			time.Sleep(time.Second)
			for _, n := range conf.GConf.KnownNodes {
				if n.Role == proto.Miner {
					rpc.GetSessionPoolInstance().Remove(n.ID)
				}
			}
			time.Sleep(time.Second)

			// ensure connection
			db.Query("SELECT 1")

			// test before write operation complete
			var result int
			err = db.QueryRow("SELECT * FROM test WHERE test = 4 LIMIT 1").Scan(&result)
			c.So(err, ShouldBeNil)
			c.So(result, ShouldEqual, 4)

			wg.Wait()

			/* test cancel read query */
			go func() {
				_, err = db.Query("SELECT * FROM test WHERE test = sleep(10000000000)")
				// call write query using read query interface
				//_, err = db.Query("INSERT INTO test VALUES(sleep(10000000000))")
				c.So(err, ShouldNotBeNil)
			}()
			time.Sleep(time.Second)
			for _, n := range conf.GConf.KnownNodes {
				if n.Role == proto.Miner {
					rpc.GetSessionPoolInstance().Remove(n.ID)
				}
			}
			time.Sleep(time.Second)
			// ensure connection
			db.Query("SELECT 1")

			/* test long running write query */
			row = db.QueryRow("SELECT * FROM test WHERE test = 10000000000 LIMIT 1")
			err = row.Scan(&result)
			c.So(err, ShouldBeNil)
			c.So(result, ShouldEqual, 10000000000)

			c.So(err, ShouldBeNil)
		})

		time.Sleep(20 * time.Second)

		profileReq = &types.QuerySQLChainProfileReq{}
		profileResp = &types.QuerySQLChainProfileResp{}
		profileReq.DBID = dbID
		err = rpc.RequestBP(route.MCCQuerySQLChainProfile.String(), profileReq, profileResp)
		So(err, ShouldBeNil)
		for _, user := range profileResp.Profile.Users {
			log.Infof("user (%s) left advance payment: %d", user.Address.String(), user.AdvancePayment)
			So(user.AdvancePayment, ShouldNotEqual, testAdvancePayment)
		}
		for _, miner := range profileResp.Profile.Miners {
			So(miner.PendingIncome != 0 || miner.ReceivedIncome != 0, ShouldBeTrue)
		}

		err = db.Close()
		So(err, ShouldBeNil)

		// TODO(lambda): Drop database
	})
}

const ROWSTART = 1000000
const TABLENAME = "insert_table0"

func prepareBenchTable(db *sql.DB) {
	_, err := db.Exec("DROP TABLE IF EXISTS " + TABLENAME + ";")
	So(err, ShouldBeNil)

	_, err = db.Exec(`CREATE TABLE ` + TABLENAME + ` ("k" INT, "v1" TEXT, PRIMARY KEY("k"))`)
	So(err, ShouldBeNil)

	_, err = db.Exec("REPLACE INTO "+TABLENAME+" VALUES(?, ?)", ROWSTART-1, "test")
	So(err, ShouldBeNil)
}

func cleanBenchTable(db *sql.DB) {
	_, err := db.Exec("DELETE FROM "+TABLENAME+" WHERE k >= ?", ROWSTART)
	So(err, ShouldBeNil)
}

func benchDB(b *testing.B, db *sql.DB, createDB bool) {
	var err error
	if createDB {
		prepareBenchTable(db)
	}

	cleanBenchTable(db)

	var i int64
	i = -1

	b.Run("benchmark INSERT", func(b *testing.B) {
		b.ResetTimer()
		b.RunParallel(func(pb *testing.PB) {
			for pb.Next() {
				ii := atomic.AddInt64(&i, 1)
				index := ROWSTART + ii
				//start := time.Now()
				_, err = db.Exec("INSERT INTO "+TABLENAME+" ( k, v1 ) VALUES"+
					"(?, ?)", index, ii,
				)
				//log.Warnf("insert index = %d %v", index, time.Since(start))
				for err != nil && err.Error() == sqlite3.ErrBusy.Error() {
					// retry forever
					log.Warnf("index = %d retried", index)
					_, err = db.Exec("INSERT INTO "+TABLENAME+" ( k, v1 ) VALUES"+
						"(?, ?)", index, ii,
					)
				}
				if err != nil {
					b.Fatal(err)
				}
			}
		})
	})

	routineCount := runtime.NumGoroutine()
	if routineCount > 100 {
		b.Errorf("go routine count: %d", routineCount)
	} else {
		log.Infof("go routine count: %d", routineCount)
	}

	rowCount := db.QueryRow("SELECT COUNT(1) FROM " + TABLENAME)
	var count int64
	err = rowCount.Scan(&count)
	if err != nil {
		b.Fatal(err)
	}
	log.Warnf("row Count: %v", count)

	b.Run("benchmark SELECT", func(b *testing.B) {
		b.ResetTimer()
		b.RunParallel(func(pb *testing.PB) {
			for pb.Next() {
				var index int64
				if createDB { //only data by insert
					index = rand.Int63n(count-1) + ROWSTART
				} else { //has data before ROWSTART
					index = rand.Int63n(count - 1)
				}
				//log.Debugf("index = %d", index)
				//start := time.Now()
				row := db.QueryRow("SELECT v1 FROM "+TABLENAME+" WHERE k = ? LIMIT 1", index)
				//log.Warnf("select index = %d %v", index, time.Since(start))
				var result []byte
				err = row.Scan(&result)
				if err != nil || (len(result) == 0) {
					log.Errorf("index = %d", index)
					b.Fatal(err)
				}
			}
		})
	})

	routineCount = runtime.NumGoroutine()
	if routineCount > 100 {
		b.Errorf("go routine count: %d", routineCount)
	} else {
		log.Infof("go routine count: %d", routineCount)
	}

	//row := db.QueryRow("SELECT nonIndexedColumn FROM test LIMIT 1")

	//var result int
	//err = row.Scan(&result)
	//So(err, ShouldBeNil)
	//So(result, ShouldEqual, 4)

	err = db.Close()
	So(err, ShouldBeNil)
}

func benchMiner(b *testing.B, minerCount uint16, bypassSign bool) {
	log.Warnf("benchmark for %d Miners, BypassSignature: %v", minerCount, bypassSign)
	asymmetric.BypassSignature = bypassSign
	if minerCount > 0 {
		startNodesProfile(bypassSign)
		utils.WaitToConnect(context.Background(), "127.0.0.1", []int{
			2144,
			2145,
			2146,
			3122,
			3121,
			3120,
		}, 2*time.Second)
		time.Sleep(time.Second)
	}

	// Create temp directory
	testDataDir, err := ioutil.TempDir(testWorkingDir, "covenantsql")
	if err != nil {
		panic(err)
	}
	defer os.RemoveAll(testDataDir)
	clientConf := FJ(testWorkingDir, "./integration/node_c/config.yaml")
	tempConf := FJ(testDataDir, "config.yaml")
	clientKey := FJ(testWorkingDir, "./integration/node_c/private.key")
	tempKey := FJ(testDataDir, "private.key")
	utils.CopyFile(clientConf, tempConf)
	utils.CopyFile(clientKey, tempKey)

	err = client.Init(tempConf, []byte(""))
	So(err, ShouldBeNil)

	dsnFile := FJ(baseDir, "./cmd/cql-minerd/.dsn")
	var dsn string
	if minerCount > 0 {
		// create
		meta := client.ResourceMeta{}
		meta.Node = minerCount
		dsn, err = client.Create(meta)
		So(err, ShouldBeNil)

		log.Infof("the created database dsn is %v", dsn)
		err = ioutil.WriteFile(dsnFile, []byte(dsn), 0666)
		if err != nil {
			log.Errorf("write .dsn failed: %v", err)
		}
		defer os.Remove(dsnFile)
	} else {
		dsn = os.Getenv("DSN")
	}

	db, err := sql.Open("covenantsql", dsn)
	So(err, ShouldBeNil)

	benchDB(b, db, minerCount > 0)

	err = client.Drop(dsn)
	So(err, ShouldBeNil)
	time.Sleep(5 * time.Second)
	stopNodes()
}

func BenchmarkSQLite(b *testing.B) {
	var db *sql.DB
	var createDB bool
	millionFile := fmt.Sprintf("/data/sqlite_bigdata/insert_multi_sqlitedb0_1_%v", ROWSTART)
	f, err := os.Open(millionFile)
	if err != nil && os.IsNotExist(err) {
		os.Remove("./foo.db")
		defer os.Remove("./foo.db")

		db, err = sql.Open("sqlite3", "./foo.db?_journal_mode=WAL&_synchronous=NORMAL&cache=shared")
		if err != nil {
			log.Fatal(err)
		}
		createDB = true
		defer db.Close()
	} else {
		f.Close()
		db, err = sql.Open("sqlite3", millionFile+"?_journal_mode=WAL&_synchronous=NORMAL&cache=shared")
		log.Infof("testing sqlite3 million data exist file %v", millionFile)
		if err != nil {
			log.Fatal(err)
		}
		createDB = false
		defer db.Close()
	}

	Convey("bench SQLite", b, func() {
		benchDB(b, db, createDB)
	})
}

func benchGNTEMiner(b *testing.B, minerCount uint16, bypassSign bool) {
	log.Warnf("benchmark GNTE for %d Miners, BypassSignature: %v", minerCount, bypassSign)
	asymmetric.BypassSignature = bypassSign

	// Create temp directory
	testDataDir, err := ioutil.TempDir(testWorkingDir, "covenantsql")
	if err != nil {
		panic(err)
	}
	defer os.RemoveAll(testDataDir)
	clientConf := FJ(testWorkingDir, "./GNTE/conf/node_c/config.yaml")
	tempConf := FJ(testDataDir, "config.yaml")
	clientKey := FJ(testWorkingDir, "./GNTE/conf/node_c/private.key")
	tempKey := FJ(testDataDir, "private.key")
	utils.CopyFile(clientConf, tempConf)
	utils.CopyFile(clientKey, tempKey)

	err = client.Init(tempConf, []byte(""))
	So(err, ShouldBeNil)

	dsnFile := FJ(baseDir, "./cmd/cql-minerd/.dsn")
	var dsn string
	if minerCount > 0 {
		// create
		meta := client.ResourceMeta{}
		meta.Node = minerCount
		dsn, err = client.Create(meta)
		So(err, ShouldBeNil)

		log.Infof("the created database dsn is %v", dsn)
		err = ioutil.WriteFile(dsnFile, []byte(dsn), 0666)
		if err != nil {
			log.Errorf("write .dsn failed: %v", err)
		}
		defer os.Remove(dsnFile)
	} else {
		dsn = os.Getenv("DSN")
	}

	db, err := sql.Open("covenantsql", dsn)
	So(err, ShouldBeNil)

	benchDB(b, db, minerCount > 0)

	err = client.Drop(dsn)
	So(err, ShouldBeNil)
	time.Sleep(5 * time.Second)
	stopNodes()
}

func BenchmarkMinerOneNoSign(b *testing.B) {
	Convey("bench single node", b, func() {
		benchMiner(b, 1, true)
	})
}

func BenchmarkMinerTwoNoSign(b *testing.B) {
	Convey("bench two node", b, func() {
		benchMiner(b, 2, true)
	})
}

func BenchmarkMinerThreeNoSign(b *testing.B) {
	Convey("bench three node", b, func() {
		benchMiner(b, 3, true)
	})
}

func BenchmarkMinerOne(b *testing.B) {
	Convey("bench single node", b, func() {
		benchMiner(b, 1, false)
	})
}

func BenchmarkMinerTwo(b *testing.B) {
	Convey("bench two node", b, func() {
		benchMiner(b, 2, false)
	})
}

func BenchmarkMinerThree(b *testing.B) {
	Convey("bench three node", b, func() {
		benchMiner(b, 3, false)
	})
}

func BenchmarkClientOnly(b *testing.B) {
	Convey("bench three node", b, func() {
		benchMiner(b, 0, false)
	})
}

func BenchmarkMinerGNTE1(b *testing.B) {
	Convey("bench GNTE one node", b, func() {
		benchGNTEMiner(b, 1, false)
	})
}
func BenchmarkMinerGNTE2(b *testing.B) {
	Convey("bench GNTE two node", b, func() {
		benchGNTEMiner(b, 2, false)
	})
}

func BenchmarkMinerGNTE3(b *testing.B) {
	Convey("bench GNTE three node", b, func() {
		benchGNTEMiner(b, 3, false)
	})
}

func BenchmarkMinerGNTE4(b *testing.B) {
	Convey("bench GNTE three node", b, func() {
		benchGNTEMiner(b, 4, false)
	})
}

func BenchmarkMinerGNTE8(b *testing.B) {
	Convey("bench GNTE three node", b, func() {
		benchGNTEMiner(b, 8, false)
	})
}

func getNonce(addr proto.AccountAddress) (nonce interfaces.AccountNonce, err error) {
	// allocate nonce
	nonceReq := &types.NextAccountNonceReq{}
	nonceResp := &types.NextAccountNonceResp{}
	nonceReq.Addr = addr

	if err = rpc.RequestBP(route.MCCNextAccountNonce.String(), nonceReq, nonceResp); err != nil {
		// allocate nonce failed
		log.WithError(err).Warning("allocate nonce for transaction failed")
		return
	}

	nonce = nonceResp.Nonce
	return
}<|MERGE_RESOLUTION|>--- conflicted
+++ resolved
@@ -49,11 +49,6 @@
 	"github.com/CovenantSQL/CovenantSQL/types"
 	"github.com/CovenantSQL/CovenantSQL/utils"
 	"github.com/CovenantSQL/CovenantSQL/utils/log"
-<<<<<<< HEAD
-=======
-	"github.com/CovenantSQL/go-sqlite3-encrypt"
-	. "github.com/smartystreets/goconvey/convey"
->>>>>>> 67dd8734
 )
 
 var (
@@ -374,43 +369,6 @@
 		clientAddr, err = crypto.PubKeyHash(clientPrivKey.PubKey())
 		So(err, ShouldBeNil)
 
-<<<<<<< HEAD
-		// get miners' node id
-		cfg, err := conf.LoadConfig(FJ(testWorkingDir, "./integration/node_miner_0/config.yaml"))
-		So(err, ShouldBeNil)
-		minersNodeID[0] = cfg.ThisNodeID
-		cfg, err = conf.LoadConfig(FJ(testWorkingDir, "./integration/node_miner_1/config.yaml"))
-		So(err, ShouldBeNil)
-		minersNodeID[1] = cfg.ThisNodeID
-		cfg, err = conf.LoadConfig(FJ(testWorkingDir, "./integration/node_miner_2/config.yaml"))
-		So(err, ShouldBeNil)
-		minersNodeID[2] = cfg.ThisNodeID
-
-		// miners provide service
-		for i := range minersAddrs {
-			nonce, err := getNonce(minersAddrs[i])
-			So(err, ShouldBeNil)
-
-			req := &types.AddTxReq{}
-			resp := &types.AddTxResp{}
-
-			req.Tx = types.NewProvideService(
-				&types.ProvideServiceHeader{
-					GasPrice:   testGasPrice,
-					TokenType:  types.Particle,
-					TargetUser: []proto.AccountAddress{clientAddr},
-					NodeID:     minersNodeID[i],
-					Nonce:      nonce,
-				},
-			)
-			err = req.Tx.Sign(minersPrivKeys[i])
-			So(err, ShouldBeNil)
-			err = rpc.RequestBP(route.MCCAddTx.String(), req, resp)
-			So(err, ShouldBeNil)
-		}
-
-=======
->>>>>>> 67dd8734
 		time.Sleep(20 * time.Second)
 		time.Sleep(time.Hour)
 
@@ -432,15 +390,8 @@
 		dbID := proto.DatabaseID(dsnCfg.DatabaseID)
 		profileReq := &types.QuerySQLChainProfileReq{}
 		profileResp := &types.QuerySQLChainProfileResp{}
-<<<<<<< HEAD
-		profileReq.DBID = *dbID
-
-		//b, _ := json.Marshal(profileReq)
-		//log.Fatalf("MCCQuerySQLChainProfile %s", string(b))
-
-=======
+
 		profileReq.DBID = dbID
->>>>>>> 67dd8734
 		err = rpc.RequestBP(route.MCCQuerySQLChainProfile.String(), profileReq, profileResp)
 		So(err, ShouldBeNil)
 		profile := profileResp.Profile
