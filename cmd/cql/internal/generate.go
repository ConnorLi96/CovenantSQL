--- conflicted
+++ resolved
@@ -91,12 +91,7 @@
 	case "config":
 		configGen()
 	case "public":
-<<<<<<< HEAD
-		configInit(cmd)
-		publicKey := getPublic()
-=======
 		publicKey := getPublicFromConfig()
->>>>>>> 1d8050ae
 		fmt.Printf("Public key's hex: %s\n", hex.EncodeToString(publicKey.Serialize()))
 	default:
 		cmd.Usage()
