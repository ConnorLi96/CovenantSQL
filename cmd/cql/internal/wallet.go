/*
 * Copyright 2018-2019 The CovenantSQL Authors.
 *
 * Licensed under the Apache License, Version 2.0 (the "License");
 * you may not use this file except in compliance with the License.
 * You may obtain a copy of the License at
 *
 *     http://www.apache.org/licenses/LICENSE-2.0
 *
 * Unless required by applicable law or agreed to in writing, software
 * distributed under the License is distributed on an "AS IS" BASIS,
 * WITHOUT WARRANTIES OR CONDITIONS OF ANY KIND, either express or implied.
 * See the License for the specific language governing permissions and
 * limitations under the License.
 */

package internal

import (
	"fmt"
	"strings"

	"github.com/CovenantSQL/CovenantSQL/client"
	"github.com/CovenantSQL/CovenantSQL/crypto"
	"github.com/CovenantSQL/CovenantSQL/types"
)

var (
	tokenName string // get specific token's balance of current account
)

// CmdWallet is cql wallet command entity.
var CmdWallet = &Command{
	UsageLine: "cql wallet [-config file] [-balance token_name]",
	Short:     "get the wallet address and the balance of current account",
	Long: `
Wallet command can get CovenantSQL wallet address and the token balance of current account
e.g.
    cql wallet

    cql wallet -balance Particle
    cql wallet -balance all
`,
}

func init() {
	CmdWallet.Run = runWallet

	addCommonFlags(CmdWallet)
	CmdWallet.Flag.StringVar(&tokenName, "balance", "", "Get specific token's balance of current account, e.g. Particle, Wave, All")
}

func walletGen() {
	//TODO if config has wallet, print and return

	publicKey := getPublicFromConfig()

	keyHash, err := crypto.PubKeyHash(publicKey)
	if err != nil {
		ConsoleLog.WithError(err).Error("unexpected error")
		SetExitStatus(1)
		return
	}

	fmt.Printf("wallet address: %s\n", keyHash.String())

	//TODO store in config.yaml
}

func runWallet(cmd *Command, args []string) {
<<<<<<< HEAD
	configInit(cmd)

=======
>>>>>>> 1d8050ae
	var err error
	if tokenName == "" {
		walletGen()
		return
	}

<<<<<<< HEAD
	if strings.ToLower(tokenName) == "all" {
=======
	configInit()

	if tokenName == "all" {
>>>>>>> 1d8050ae
		var stableCoinBalance, covenantCoinBalance uint64

		if stableCoinBalance, err = client.GetTokenBalance(types.Particle); err != nil {
			ConsoleLog.WithError(err).Error("get Particle balance failed")
			SetExitStatus(1)
			return
		}
		if covenantCoinBalance, err = client.GetTokenBalance(types.Wave); err != nil {
			ConsoleLog.WithError(err).Error("get Wave balance failed")
			SetExitStatus(1)
			return
		}

		fmt.Printf("Particle balance is: %d", stableCoinBalance)
		fmt.Printf("Wave balance is: %d", covenantCoinBalance)
	} else {
		var tokenBalance uint64
		tokenType := types.FromString(tokenName)
		if !tokenType.Listed() {
			values := make([]string, len(types.TokenList))
			for i := types.Particle; i < types.SupportTokenNumber; i++ {
				values[i] = types.TokenList[i]
			}
			ConsoleLog.Errorf("no such token supporting in CovenantSQL (what we support: %s)",
				strings.Join(values, ", "))
			SetExitStatus(1)
			return
		}
		if tokenBalance, err = client.GetTokenBalance(tokenType); err != nil {
			ConsoleLog.WithError(err).Error("get token balance failed")
			SetExitStatus(1)
			return
		}
		ConsoleLog.Infof("%s balance is: %d", tokenType.String(), tokenBalance)
	}
}<|MERGE_RESOLUTION|>--- conflicted
+++ resolved
@@ -68,24 +68,15 @@
 }
 
 func runWallet(cmd *Command, args []string) {
-<<<<<<< HEAD
 	configInit(cmd)
 
-=======
->>>>>>> 1d8050ae
 	var err error
 	if tokenName == "" {
 		walletGen()
 		return
 	}
 
-<<<<<<< HEAD
 	if strings.ToLower(tokenName) == "all" {
-=======
-	configInit()
-
-	if tokenName == "all" {
->>>>>>> 1d8050ae
 		var stableCoinBalance, covenantCoinBalance uint64
 
 		if stableCoinBalance, err = client.GetTokenBalance(types.Particle); err != nil {
