/*
 * Copyright 2016-2018 Kenneth Shaw.
 * Copyright 2018 The CovenantSQL Authors.
 *
 * Licensed under the Apache License, Version 2.0 (the "License");
 * you may not use this file except in compliance with the License.
 * You may obtain a copy of the License at
 *
 *     http://www.apache.org/licenses/LICENSE-2.0
 *
 * Unless required by applicable law or agreed to in writing, software
 * distributed under the License is distributed on an "AS IS" BASIS,
 * WITHOUT WARRANTIES OR CONDITIONS OF ANY KIND, either express or implied.
 * See the License for the specific language governing permissions and
 * limitations under the License.
 */

package main

import (
	"context"
	"database/sql"
	"encoding/json"
	"flag"
	"fmt"
	"io"
	"math/rand"
	"net/http"
	"os"
	"os/user"
	"path/filepath"
	"regexp"
	"runtime"
	"strconv"
	"strings"
	"time"

	sqlite3 "github.com/CovenantSQL/go-sqlite3-encrypt"
	"github.com/pkg/errors"
	"github.com/sirupsen/logrus"
	"github.com/xo/dburl"
	"github.com/xo/usql/drivers"
	"github.com/xo/usql/env"
	"github.com/xo/usql/handler"
	"github.com/xo/usql/rline"
	"github.com/xo/usql/text"

	pi "github.com/CovenantSQL/CovenantSQL/blockproducer/interfaces"
	"github.com/CovenantSQL/CovenantSQL/client"
	"github.com/CovenantSQL/CovenantSQL/conf"
	"github.com/CovenantSQL/CovenantSQL/crypto/asymmetric"
	"github.com/CovenantSQL/CovenantSQL/crypto/hash"
	"github.com/CovenantSQL/CovenantSQL/proto"
	"github.com/CovenantSQL/CovenantSQL/sqlchain/observer"
	"github.com/CovenantSQL/CovenantSQL/types"
	"github.com/CovenantSQL/CovenantSQL/utils"
	"github.com/CovenantSQL/CovenantSQL/utils/log"
)

const name = "cql"

var (
	version           = "unknown"
	dsn               string
	command           string
	fileName          string
	outFile           string
	noRC              bool
	configFile        string
	password          string
	singleTransaction bool
	showVersion       bool
	variables         varsFlag
	stopCh            = make(chan struct{})
	logLevel          string

	// Shard chain explorer stuff
	tmpPath      string         // background observer and explorer block and log file path
	cLog         *logrus.Logger // console logger
	bgLogLevel   string         // background log level
	explorerAddr string         // explorer Web addr

	// DML variables
	createDB                string // as a instance meta json string or simply a node count
	dropDB                  string // database id to drop
	updatePermission        string // update user's permission on specific sqlchain
	transferToken           string // transfer token to target account
	getBalance              bool   // get balance of current account
	getBalanceWithTokenName string // get specific token's balance of current account
	waitTxConfirmation      bool   // wait for transaction confirmation before exiting

	waitTxConfirmationMaxDuration time.Duration
	service                       *observer.Service
	httpServer                    *http.Server
)

type userPermission struct {
	TargetChain proto.AccountAddress `json:"chain"`
	TargetUser  proto.AccountAddress `json:"user"`
	Perm        json.RawMessage      `json:"perm"`
}

type userPermPayload struct {
	// User role to access database.
	Role types.UserPermissionRole `json:"role"`
	// SQL pattern regulations for user queries
	// only a fully matched (case-sensitive) sql query is permitted to execute.
	Patterns []string `json:"patterns"`
}

type tranToken struct {
	TargetUser proto.AccountAddress `json:"addr"`
	Amount     string               `json:"amount"`
}

type varsFlag struct {
	flag.Value
	vars []string
}

func (v *varsFlag) Get() []string {
	return append([]string{}, v.vars...)
}

func (v *varsFlag) String() string {
	return fmt.Sprintf("%#v", v.vars)
}

func (v *varsFlag) Set(value string) error {
	v.vars = append(v.vars, value)
	return nil
}

func usqlRegister() {
	// set command name of usql
	text.CommandName = "covenantsql"

	// register SQLite3 database
	drivers.Register("sqlite3", drivers.Driver{
		AllowMultilineComments: true,
		ForceParams: drivers.ForceQueryParameters([]string{
			"loc", "auto",
		}),
		Version: func(db drivers.DB) (string, error) {
			var ver string
			err := db.QueryRow(`SELECT sqlite_version()`).Scan(&ver)
			if err != nil {
				return "", err
			}
			return "SQLite3 " + ver, nil
		},
		Err: func(err error) (string, string) {
			if e, ok := err.(sqlite3.Error); ok {
				return strconv.Itoa(int(e.Code)), e.Error()
			}

			code, msg := "", err.Error()
			if e, ok := err.(sqlite3.ErrNo); ok {
				code = strconv.Itoa(int(e))
			}

			return code, msg
		},
		ConvertBytes: func(buf []byte, tfmt string) (string, error) {
			// attempt to convert buf if it matches a time format, and if it
			// does, then return a formatted time string.
			s := string(buf)
			if s != "" && strings.TrimSpace(s) != "" {
				t := new(SqTime)
				if err := t.Scan(buf); err == nil {
					return t.Format(tfmt), nil
				}
			}
			return s, nil
		},
	})

	// register CovenantSQL database
	drivers.Register("covenantsql", drivers.Driver{
		AllowMultilineComments: true,
		Version: func(db drivers.DB) (string, error) {
			return version, nil
		},
		Err: func(err error) (string, string) {
			return "", err.Error()
		},
		ConvertBytes: func(buf []byte, tfmt string) (string, error) {
			// attempt to convert buf if it matches a time format, and if it
			// does, then return a formatted time string.
			s := string(buf)
			if s != "" && strings.TrimSpace(s) != "" {
				t := new(SqTime)
				if err := t.Scan(buf); err == nil {
					return t.Format(tfmt), nil
				}
			}
			return s, nil
		},
		RowsAffected: func(sql.Result) (int64, error) {
			return 0, nil
		},
		Open: func(url *dburl.URL) (handler func(driver string, dsn string) (*sql.DB, error), err error) {
			log.Infof("connecting to %#v", url.DSN)

			// wait for database to become ready
			ctx, cancel := context.WithTimeout(context.Background(), waitTxConfirmationMaxDuration)
			defer cancel()
			if err = client.WaitDBCreation(ctx, dsn); err != nil {
				return
			}

			return sql.Open, nil
		},
	})

	// register covenantsql:// scheme to dburl
	dburl.Register(dburl.Scheme{
		Driver: "covenantsql",
		Generator: func(url *dburl.URL) (string, error) {
			dbID, err := dburl.GenOpaque(url)
			if err != nil {
				return "", err
			}
			cfg := client.NewConfig()
			cfg.DatabaseID = dbID
			return cfg.FormatDSN(), nil
		},
		Proto:    0,
		Opaque:   true,
		Aliases:  []string{},
		Override: "",
	})
}

func init() {
	flag.StringVar(&logLevel, "log-level", "", "Service log level")
	flag.StringVar(&dsn, "dsn", "", "Database url")
	flag.StringVar(&command, "command", "", "Run only single command (SQL or usql internal command) and exit")
	flag.StringVar(&fileName, "file", "", "Execute commands from file and exit")
	flag.BoolVar(&showVersion, "version", false, "Show version information and exit")
	flag.BoolVar(&noRC, "no-rc", false, "Do not read start up file")
	flag.BoolVar(&asymmetric.BypassSignature, "bypass-signature", false,
		"Disable signature sign and verify, for testing")
	flag.StringVar(&outFile, "out", "", "Record stdout to file")
	flag.StringVar(&configFile, "config", "~/.cql/config.yaml", "Config file for covenantsql")
	flag.StringVar(&password, "password", "", "Master key password for covenantsql")
	flag.BoolVar(&singleTransaction, "single-transaction", false, "Execute as a single transaction (if non-interactive)")
	flag.Var(&variables, "variable", "Set variable")

	// Explorer
	flag.StringVar(&tmpPath, "tmp-path", "", "Explorer temp file path, use os.TempDir for default")
	flag.StringVar(&bgLogLevel, "bg-log-level", "", "Background service log level")
	flag.StringVar(&explorerAddr, "web", "", "Address to serve a database chain explorer, e.g. :8546")

	// DML flags
	flag.StringVar(&createDB, "create", "", "Create database, argument can be instance requirement json or simply a node count requirement")
	flag.StringVar(&dropDB, "drop", "", "Drop database, argument should be a database id (without covenantsql:// scheme is acceptable)")
	flag.StringVar(&updatePermission, "update-perm", "", "Update user's permission on specific sqlchain")
	flag.StringVar(&transferToken, "transfer", "", "Transfer token to target account")
	flag.BoolVar(&getBalance, "get-balance", false, "Get balance of current account")
	flag.StringVar(&getBalanceWithTokenName, "token-balance", "", "Get specific token's balance of current account, e.g. Particle, Wave, and etc.")
	flag.BoolVar(&waitTxConfirmation, "wait-tx-confirm", false, "Wait for transaction confirmation")
}

func main() {
	var err error
	// set random
	rand.Seed(time.Now().UnixNano())

	flag.Parse()
	log.SetStringLevel(logLevel, log.InfoLevel)
	if tmpPath == "" {
		tmpPath = os.TempDir()
	}
	logPath := filepath.Join(tmpPath, "covenant_explorer.log")
	bgLog, err := os.OpenFile(logPath, os.O_CREATE|os.O_WRONLY|os.O_TRUNC, 0644)
	if err != nil {
		fmt.Fprintf(os.Stderr, "open log file failed: %s, %v", logPath, err)
		os.Exit(-1)
	}
	log.SetOutput(bgLog)
	log.SetStringLevel(bgLogLevel, log.InfoLevel)

	cLog = logrus.New()

	if showVersion {
		fmt.Printf("%v %v %v %v %v\n",
			name, version, runtime.GOOS, runtime.GOARCH, runtime.Version())
		os.Exit(0)
	}
	cLog.Infof("cql build: %#v\n", version)

	configFile = utils.HomeDirExpand(configFile)

	if explorerAddr != "" {
		var err error
		conf.GConf, err = conf.LoadConfig(configFile)
		if err != nil {
			log.WithField("config", configFile).WithError(err).Fatal("load config failed")
		}

		service, httpServer, err = observer.StartObserver(explorerAddr, version)
		if err != nil {
			log.WithError(err).Fatal("start explorer failed")
		} else {
			cLog.Infof("explorer started on %s", explorerAddr)
		}

		defer close(stopCh)
		go func() {
			<-stopCh
			_ = observer.StopObserver(service, httpServer)
			log.Info("explorer stopped")
		}()
	} else {
		// init covenantsql driver
		if err = client.Init(configFile, []byte(password)); err != nil {
			cLog.WithError(err).Error("init covenantsql client failed")
			os.Exit(-1)
			return
		}
	}

	// TODO(leventeliu): discover more specific confirmation duration from config. We don't have
	// enough informations from config to do that currently, so just use a fixed and long enough
	// duration.
	waitTxConfirmationMaxDuration = 20 * conf.GConf.BPPeriod

	usqlRegister()

	if getBalance {
		var stableCoinBalance, covenantCoinBalance uint64

		if stableCoinBalance, err = client.GetTokenBalance(types.Particle); err != nil {
			cLog.WithError(err).Error("get Particle balance failed")
			return
		}
		if covenantCoinBalance, err = client.GetTokenBalance(types.Wave); err != nil {
			cLog.WithError(err).Error("get Wave balance failed")
			return
		}

		cLog.Infof("Particle balance is: %d", stableCoinBalance)
		cLog.Infof("Wave balance is: %d", covenantCoinBalance)

		return
	}

	if getBalanceWithTokenName != "" {
		var tokenBalance uint64
		tokenType := types.FromString(getBalanceWithTokenName)
		if !tokenType.Listed() {
			values := make([]string, len(types.TokenList))
			for i := types.Particle; i < types.SupportTokenNumber; i++ {
				values[i] = types.TokenList[i]
			}
			cLog.Errorf("no such token supporting in CovenantSQL (what we support: %s)",
				strings.Join(values, ", "))
			os.Exit(-1)
			return
		}
		if tokenBalance, err = client.GetTokenBalance(tokenType); err != nil {
			cLog.WithError(err).Error("get token balance failed")
			os.Exit(-1)
			return
		}
		cLog.Infof("%s balance is: %d", tokenType.String(), tokenBalance)
		return
	}

	if dropDB != "" {
		// drop database
		if _, err := client.ParseDSN(dropDB); err != nil {
			// not a dsn
			cfg := client.NewConfig()
			cfg.DatabaseID = dropDB
			dropDB = cfg.FormatDSN()
		}

		txHash, err := client.Drop(dropDB)
		if err != nil {
			// drop database failed
			cLog.WithField("db", dropDB).WithError(err).Error("drop database failed")
			return
		}

		if waitTxConfirmation {
			wait(txHash)
		}

		// drop database success
		cLog.Infof("drop database %#v success", dropDB)
		return
	}

	if createDB != "" {
		// create database
		// parse instance requirement
		var meta client.ResourceMeta

		if err := json.Unmarshal([]byte(createDB), &meta); err != nil {
			// not a instance json, try if it is a number describing node count
			nodeCnt, err := strconv.ParseUint(createDB, 10, 16)
			if err != nil {
				// still failing
				cLog.WithField("db", createDB).Error("create database failed: invalid instance description")
				os.Exit(-1)
				return
			}

			meta = client.ResourceMeta{}
			meta.Node = uint16(nodeCnt)
		}

		txHash, dsn, err := client.Create(meta)
		if err != nil {
			cLog.WithError(err).Error("create database failed")
			os.Exit(-1)
			return
		}

		if waitTxConfirmation {
			wait(txHash)
			var ctx, cancel = context.WithTimeout(context.Background(), waitTxConfirmationMaxDuration)
			defer cancel()
			err = client.WaitDBCreation(ctx, dsn)
			if err != nil {
<<<<<<< HEAD
				cLog.WithError(err).Error("create database failed durating creation")
=======
				log.WithError(err).Error("wait database failed during creation")
>>>>>>> bf90a9e2
				os.Exit(-1)
			}
		}

		cLog.Infof("the newly created database is: %#v", dsn)
		fmt.Printf(dsn)
		return
	}

	if updatePermission != "" {
		// update user's permission on sqlchain
		var perm userPermission
		if err := json.Unmarshal([]byte(updatePermission), &perm); err != nil {
			cLog.WithError(err).Errorf("update permission failed: invalid permission description")
			os.Exit(-1)
			return
		}

		var permPayload userPermPayload

		if err := json.Unmarshal(perm.Perm, &permPayload); err != nil {
			// try again using role string representation
			if err := json.Unmarshal(perm.Perm, &permPayload.Role); err != nil {
				cLog.WithError(err).Errorf("update permission failed: invalid permission description")
				os.Exit(-1)
				return
			}
		}

		p := &types.UserPermission{
			Role:     permPayload.Role,
			Patterns: permPayload.Patterns,
		}

		if !p.IsValid() {
			cLog.Errorf("update permission failed: invalid permission description")
			os.Exit(-1)
			return
		}

		txHash, err := client.UpdatePermission(perm.TargetUser, perm.TargetChain, p)
		if err != nil {
			cLog.WithError(err).Error("update permission failed")
			os.Exit(-1)
			return
		}

		if waitTxConfirmation {
			err = wait(txHash)
			if err != nil {
				os.Exit(-1)
				return
			}
		}

		cLog.Info("succeed in sending transaction to CovenantSQL")
		return
	}

	if transferToken != "" {
		// transfer token
		var tran tranToken
		if err := json.Unmarshal([]byte(transferToken), &tran); err != nil {
			cLog.WithError(err).Errorf("transfer token failed: invalid transfer description")
			os.Exit(-1)
			return
		}

		var validAmount = regexp.MustCompile(`^([0-9]+) *([a-zA-Z]+)$`)
		if !validAmount.MatchString(tran.Amount) {
			cLog.Error("transfer token failed: invalid transfer description")
			os.Exit(-1)
			return
		}
		amountUnit := validAmount.FindStringSubmatch(tran.Amount)
		if len(amountUnit) != 3 {
			cLog.Error("transfer token failed: invalid transfer description")
			for _, v := range amountUnit {
				cLog.Error(v)
			}
			os.Exit(-1)
			return
		}
		amount, err := strconv.ParseUint(amountUnit[1], 10, 64)
		if err != nil {
			cLog.Error("transfer token failed: invalid token amount")
			os.Exit(-1)
			return
		}
		unit := types.FromString(amountUnit[2])
		if !unit.Listed() {
			cLog.Error("transfer token failed: invalid token type")
			os.Exit(-1)
			return
		}

		var txHash hash.Hash
		txHash, err = client.TransferToken(tran.TargetUser, amount, unit)
		if err != nil {
			cLog.WithError(err).Error("transfer token failed")
			os.Exit(-1)
			return
		}

		if waitTxConfirmation {
			err = wait(txHash)
			if err != nil {
				os.Exit(-1)
				return
			}
		}

		cLog.Info("succeed in sending transaction to CovenantSQL")
		return
	}

	var (
		curUser   *user.User
		available = drivers.Available()
	)
	if st, err := os.Stat("/.dockerenv"); err == nil && !st.IsDir() {
		// in docker, fake user
		var wd string
		if wd, err = os.Getwd(); err != nil {
			cLog.WithError(err).Error("get working directory failed")
			os.Exit(-1)
			return
		}
		curUser = &user.User{
			Uid:      "0",
			Gid:      "0",
			Username: "docker",
			Name:     "docker",
			HomeDir:  wd,
		}
	} else {
		if curUser, err = user.Current(); err != nil {
			cLog.WithError(err).Error("get current user failed")
			os.Exit(-1)
			return
		}
	}

	// run
	err = run(curUser)
	if err != nil && err != io.EOF && err != rline.ErrInterrupt {
		cLog.WithError(err).Error("run cli error")

		if e, ok := err.(*drivers.Error); ok && e.Err == text.ErrDriverNotAvailable {
			bindings := make([]string, 0, len(available))
			for name := range available {
				bindings = append(bindings, name)
			}
			cLog.Infof("available drivers are: %#v", bindings)
		}
		os.Exit(-1)
		return
	}
}

func wait(txHash hash.Hash) (err error) {
	var ctx, cancel = context.WithTimeout(context.Background(), waitTxConfirmationMaxDuration)
	defer cancel()
	var state pi.TransactionState
	state, err = client.WaitTxConfirmation(ctx, txHash)
	cLog.WithFields(logrus.Fields{
		"tx_hash":  txHash,
		"tx_state": state,
	}).WithError(err).Info("wait transaction confirmation")
	if err == nil && state != pi.TransactionStateConfirmed {
		err = errors.New("bad transaction state")
	}
	return
}

func run(u *user.User) (err error) {
	// get working directory
	wd, err := os.Getwd()
	if err != nil {
		return err
	}

	// handle variables
	for _, v := range variables.Get() {
		if i := strings.Index(v, "="); i != -1 {
			env.Set(v[:i], v[i+1:])
		} else {
			env.Unset(v)
		}
	}

	// create input/output
	interactive := command != "" || fileName != ""
	l, err := rline.New(interactive, outFile, env.HistoryFile(u))
	if err != nil {
		return err
	}
	defer l.Close()

	// create handler
	h := handler.New(l, u, wd, true)

	// open dsn
	if err = h.Open(dsn); err != nil {
		return err
	}

	// start transaction
	if singleTransaction {
		if h.IO().Interactive() {
			return text.ErrSingleTransactionCannotBeUsedWithInteractiveMode
		}
		if err = h.Begin(); err != nil {
			return err
		}
	}

	// rc file
	if rc := env.RCFile(u); !noRC && rc != "" {
		if err = h.Include(rc, false); err != nil && err != text.ErrNoSuchFileOrDirectory {
			return err
		}
	}

	if command != "" {
		// one liner command
		h.SetSingleLineMode(true)
		h.Reset([]rune(command))
		if err = h.Run(); err != nil && err != io.EOF {
			cLog.WithError(err).Error("run command failed")
			os.Exit(-1)
			return
		}
	} else if fileName != "" {
		// file
		if err = h.Include(fileName, false); err != nil {
			cLog.WithError(err).Error("run file failed")
			os.Exit(-1)
			return
		}
	} else {
		// interactive
		if err = h.Run(); err != nil {
			return
		}

	}

	// commit
	if singleTransaction {
		return h.Commit()
	}

	return nil
}<|MERGE_RESOLUTION|>--- conflicted
+++ resolved
@@ -425,11 +425,7 @@
 			defer cancel()
 			err = client.WaitDBCreation(ctx, dsn)
 			if err != nil {
-<<<<<<< HEAD
 				cLog.WithError(err).Error("create database failed durating creation")
-=======
-				log.WithError(err).Error("wait database failed during creation")
->>>>>>> bf90a9e2
 				os.Exit(-1)
 			}
 		}
