--- conflicted
+++ resolved
@@ -90,13 +90,10 @@
 	ErrInsufficientAdvancePayment = errors.New("insufficient advance payment")
 	// ErrMultipleGenesis indicates that there're multiple genesis blocks while loading.
 	ErrMultipleGenesis = errors.New("multiple genesis blocks")
-<<<<<<< HEAD
 	// ErrInvalidGasPrice indicates that the gas price is invalid.
 	ErrInvalidGasPrice = errors.New("gas price is invalid")
-=======
 	// ErrLocalNodeNotFound indicates that the local node id is not found in the given peer list.
 	ErrLocalNodeNotFound = errors.New("local node id not found in peer list")
 	// ErrNoAvailableBranch indicates that there is no available branch from the state storage.
 	ErrNoAvailableBranch = errors.New("no available branch from state storage")
->>>>>>> 6ab477ea
 )