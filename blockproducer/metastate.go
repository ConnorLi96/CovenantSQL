--- conflicted
+++ resolved
@@ -307,10 +307,7 @@
 		err = errors.Wrapf(ErrInvalidSender,
 			"applyTx failed: real sender %s, sender %s", realSender.String(), transfer.Sender.String())
 		log.WithError(err).Warning("public key not match sender in applyTransaction")
-<<<<<<< HEAD
-		return
-=======
->>>>>>> e1903a8e
+		return
 	}
 
 	var (
@@ -991,13 +988,9 @@
 				minerIncome := uint64(float64(income) * rate)
 				miner.PendingIncome += minerIncome
 				for i := range miner.UserArrears {
-<<<<<<< HEAD
 					diff := income - minerIncome
 					miner.UserArrears[i].Arrears += diff
 					user.Arrears += diff
-=======
-					miner.UserArrears[i].Arrears += (income - minerIncome)
->>>>>>> e1903a8e
 				}
 			}
 		}
@@ -1027,28 +1020,20 @@
 	realSender, err := crypto.PubKeyHash(transfer.Signee)
 	if err != nil {
 		err = errors.Wrap(err, "applyTx failed")
-<<<<<<< HEAD
-		return
-=======
-		return err
->>>>>>> e1903a8e
+		return
 	}
 
 	if realSender != transfer.Sender {
 		err = errors.Wrapf(ErrInvalidSender,
 			"applyTx failed: real sender %s, sender %s", realSender.String(), transfer.Sender.String())
 		log.WithError(err).Warning("public key not match sender in applyTransaction")
-<<<<<<< HEAD
-		return
-=======
->>>>>>> e1903a8e
+		return
 	}
 
 	var (
 		sqlchain *types.SQLChainProfile
 		ok       bool
 	)
-<<<<<<< HEAD
 	sqlchain, ok = s.loadSQLChainObject(transfer.Receiver.DatabaseID())
 	if !ok {
 		err = ErrDatabaseNotFound
@@ -1065,21 +1050,10 @@
 			"sender": transfer.Sender.String(),
 		})
 		return
-=======
-	sqlchain, ok = s.loadSQLChainObject(transfer.Sender.DatabaseID())
-	if !ok {
-		return ErrDatabaseNotFound
->>>>>>> e1903a8e
 	}
 
 	for _, user := range sqlchain.Users {
 		if user.Address == transfer.Sender {
-<<<<<<< HEAD
-=======
-			if sqlchain.TokenType != transfer.TokenType {
-				return ErrWrongTokenType
-			}
->>>>>>> e1903a8e
 			minDep := minDeposit(sqlchain.GasPrice, uint64(len(sqlchain.Miners)))
 			if user.Deposit < minDep {
 				diff := minDep - user.Deposit
@@ -1208,9 +1182,5 @@
 
 func minDeposit(gasPrice uint64, minerNumber uint64) uint64 {
 	return gasPrice * uint64(conf.GConf.QPS) *
-<<<<<<< HEAD
-		uint64(conf.GConf.UpdatePeriod) * minerNumber
-=======
 		uint64(conf.GConf.BillingPeriod) * minerNumber
->>>>>>> e1903a8e
 }